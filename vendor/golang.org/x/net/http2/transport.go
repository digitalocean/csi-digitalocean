--- conflicted
+++ resolved
@@ -922,17 +922,10 @@
 	cc.closeIfIdle()
 }
 
-<<<<<<< HEAD
 func (cc *ClientConn) closeConn() error {
 	t := time.AfterFunc(250*time.Millisecond, cc.forceCloseConn)
 	defer t.Stop()
 	return cc.tconn.Close()
-=======
-func (cc *ClientConn) closeConn() {
-	t := time.AfterFunc(250*time.Millisecond, cc.forceCloseConn)
-	defer t.Stop()
-	cc.tconn.Close()
->>>>>>> 9711fabc
 }
 
 // A tls.Conn.Close can hang for a long time if the peer is unresponsive.
@@ -998,12 +991,7 @@
 	shutdownEnterWaitStateHook()
 	select {
 	case <-done:
-<<<<<<< HEAD
 		return cc.closeConn()
-=======
-		cc.closeConn()
-		return nil
->>>>>>> 9711fabc
 	case <-ctx.Done():
 		cc.mu.Lock()
 		// Free the goroutine above
@@ -1048,11 +1036,7 @@
 	}
 	cc.cond.Broadcast()
 	cc.mu.Unlock()
-<<<<<<< HEAD
 	return cc.closeConn()
-=======
-	cc.closeConn()
->>>>>>> 9711fabc
 }
 
 // Close closes the client connection immediately.
